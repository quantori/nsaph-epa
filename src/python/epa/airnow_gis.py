--- conflicted
+++ resolved
@@ -107,7 +107,7 @@
     Geographic Annotator adds columns to a provided data frame
     containing latitude and longitude (or other CRS) with
     labels coming from provided shape files, such as zip
-    codes or county names (or FIPS codes) 
+    codes or county names (or FIPS codes)
     """
 
     def __init__(self, shape_files: List[str], columns: List[str],
@@ -141,25 +141,6 @@
         :return: data frame with added annotations
         """
         if df.empty:
-<<<<<<< HEAD
-            return
-
-        self.init()
-        geometry = [Point(xy) for xy in zip(df[x], df[y])]
-        current_columns = set(self.columns)
-        for shapes in self.shapes:
-            points = geopandas.GeoDataFrame(df, geometry=geometry, crs=self.crs)
-            pts = geopandas.sjoin(points, shapes, how='left')
-
-            founded_columns = set(pts.columns) & current_columns
-            target_columns = list(df.columns) + list(founded_columns)
-
-            df = geopandas.GeoDataFrame(pts[target_columns], geometry=geometry, crs=self.crs)
-            current_columns -= founded_columns
-
-            if not current_columns:
-                break
-=======
             return df
 
         self._load_shape_files()
@@ -175,7 +156,6 @@
 
         self._add_calculated_columns(df)
 
->>>>>>> a29ab8f1
         return df
 
     def _check_columns(self):
